--- conflicted
+++ resolved
@@ -1,20 +1,11 @@
 language: python
-<<<<<<< HEAD
 
-env:
-    - TESTENV=py27
-    - TESTENV=py34
-
-before_install:
-    - sudo apt install libgdal-dev
-
-=======
 python:
   - "2.7"
   - "3.4"
   - "3.5"
   - "3.6"
->>>>>>> da542863
+
 install:
     - pip install tox-travis
     - sudo apt-get install gdal-bin
