import re

try:
    import inflection
except ImportError:  # pragma: no cover
    inflectors = []
else:
    inflectors = [inflection.pluralize, inflection.parameterize]

from django.conf import settings
from django import urls
from django.db import models
from django.utils import functional

from rest_framework import fields
from rest_framework import serializers
from rest_framework.utils import serializer_helpers

from . import composite

url_parameter_re = re.compile(r'\^([^/?]+)/\$')


def get_resource_items(
        instance, pattern=None,
        url_re=url_parameter_re, inflectors=inflectors):
    """
    Lookup the resource type, model and serializer, from various sources.
    """
    parameter = serializer = uninflected = model = None

    if isinstance(instance, models.Model):
        model = type(instance)

    elif hasattr(instance, 'get_serializer'):
        serializer = instance.get_serializer()
        model = getattr(getattr(serializer, 'Meta', None), 'model', None)
        if hasattr(instance, 'get_queryset'):
            try:
                queryset = instance.get_queryset()
            except AssertionError:
                pass
            else:
                model = queryset.model

        # If the serializer sets the parameter explicitly, do not inflect
        parameter = getattr(
            getattr(serializer, 'Meta', None), 'parameter', None)

    if parameter is None and uninflected is None:
        if pattern is not None:
            url_match = url_re.match(pattern.regex.pattern)
            if url_match is not None:
                uninflected = url_match.group(1)
        if pattern is None and model is not None:
            uninflected = model._meta.verbose_name

    if parameter is None and uninflected is not None:
        # No explicit parameter, inflect the derived parameter
        parameter = uninflected
        for inflector in inflectors:
            parameter = inflector(parameter)

    return parameter, model, serializer


def lookup_serializer_parameters(
        field, pattern, url_re=url_parameter_re, inflectors=inflectors):
    """
    Lookup up the parameters and their specific serializers from views.
    """
    specific_serializers = {}
    specific_serializers_by_type = {}

    # Lookup any available viewset that can provide a serializer
    class_ = getattr(getattr(pattern, 'callback', None), 'cls', None)
    if hasattr(class_, 'get_serializer'):
        viewset = class_(request=None, format_kwarg=None)
        parameter, model, serializer = get_resource_items(
            viewset, pattern, url_re, inflectors)
        if serializer is not None:
            if parameter is not None:
                specific_serializers.setdefault(parameter, serializer)
            if model is not None:
                specific_serializers_by_type.setdefault(model, serializer)

    if hasattr(pattern, 'url_patterns'):
        for recursed_pattern in pattern.url_patterns:
            recursed = lookup_serializer_parameters(
                field, recursed_pattern, inflectors=inflectors)
            recursed['specific_serializers'].update(
                specific_serializers)
            specific_serializers = recursed[
                'specific_serializers']
            recursed['specific_serializers_by_type'].update(
                specific_serializers_by_type)
            specific_serializers_by_type = recursed[
                'specific_serializers_by_type']
    return dict(
        specific_serializers=specific_serializers,
        specific_serializers_by_type=specific_serializers_by_type)


class SerializerParameterValidator(object):
    """
    Omit the parameter field by default.
    """

    def set_context(self, serializer_field):
        """
        Capture the field.
        """
        self.field = serializer_field

    def __call__(self, value):
        """
        Lookup specific serializer for parameter and omit the field.
        """
        self.field.lookup_serializer(value)
        if self.field.skip:
            raise fields.SkipField(
                "Don't include generic type field in internal value")
        return value


class SerializerParameterField(composite.ParentField):
    """
    Map serialized parameter to the specific serializer and back.
    """

    default_error_messages = {
        'unknown': (
            'No specific serializer available for parameter {parameter!r}'),
        'serializer': (
            'No parameter found for the specific serializer, {value!r}'),
        'mismatch': (
            'The parameter, {parameter!r}, '
            'does not match the looked up parameter, {by_type!r}'),
        'instance': (
            'Could not lookup parameter from {instance!r}'),
    }

    child = fields._UnvalidatedField(
        label='Parameter',
        help_text='the parameter that identifies the specific serializer')

    def __init__(
            self,
            urlconf=settings.ROOT_URLCONF, inflectors=inflectors,
            specific_serializers={}, specific_serializers_by_type={},
            unhandled_serializer=None, skip=True, **kwargs):
        """Map parameters to serializers/fields per `specific_serializers`.

        `specific_serializers` maps parameter keys (e.g. string "types") to
        serializer instance values while `specific_serializers_by_type` maps
        instance types/classes (e.g. Django models) to specific serializer
        instances.

        If `urlconf` is given or is left as it's default,
        `settings.ROOT_URLCONF`, it will be used to map singular string types
        derived from the model's `verbose_name` of any viewset's
        `get_queryset()` found in the default URL patterns to those viewset's
        serializers via `get_serializer()`.

        If both are given, items in `specific_serializers*` override items
        derived from `urlconf`.
        """
        super(SerializerParameterField, self).__init__(**kwargs)

        assert (
            urlconf or
            specific_serializers or specific_serializers_by_type
        ), (
            'Must give at lease one of `urlconf`, `specific_serializers` or'
            '`specific_serializers_by_type`')
        self.urlconf = urlconf
        self.inflectors = inflectors
        self._specific_serializers = specific_serializers
        self._specific_serializers_by_type = specific_serializers_by_type
        self.unhandled_serializer = unhandled_serializer

        self.skip = skip
        self.validators.append(SerializerParameterValidator())

        self.parameter_serializers = []

    def bind_parameter_field(self, serializer):
        """
        Bind the serializer to the parameter field.
        """
        if not hasattr(serializer, 'clone_meta'):
            serializer.clone_meta = {}
        serializer.clone_meta['parameter_field'] = self
        if isinstance(serializer, ParameterizedGenericSerializer):
            self.parameter_serializers.append(serializer)

    def bind(self, field_name, parent):
        """
        Tell the generic serializer to get the specific serializers from us.
        """
        super(SerializerParameterField, self).bind(field_name, parent)
        self.bind_parameter_field(parent)

    def merge_serializer_parameters(self):
        """
        Lookup and merge the parameters and specific serializers.
        """
        serializers = lookup_serializer_parameters(
            self, urls.get_resolver(self.urlconf), inflectors=self.inflectors)
        serializers['specific_serializers'].update(
            self._specific_serializers)
        serializers['specific_serializers_by_type'].update(
            self._specific_serializers_by_type)
        serializers['parameters'] = {
            type(serializer): parameter for parameter, serializer in
            serializers['specific_serializers'].items()}
        return serializers

    @functional.cached_property
    def specific_serializers(self):
        """
        Populate specific serializer lookup on first reference.
        """
        serializers = self.merge_serializer_parameters()
        vars(self).update(**serializers)
        return serializers['specific_serializers']

    @functional.cached_property
    def specific_serializers_by_type(self):
        """
        Populate specific serializer lookup on first reference.
        """
        serializers = self.merge_serializer_parameters()
        vars(self).update(**serializers)
        return serializers['specific_serializers_by_type']

    @functional.cached_property
    def parameters(self):
        """
        Populate specific serializer lookup on first reference.
        """
        serializers = self.merge_serializer_parameters()
        vars(self).update(**serializers)
        return serializers['parameters']

    def lookup_serializer(self, parameter):
        """
        The specific serializer corresponding to the parameter.
        """
<<<<<<< HEAD
        if (
                data not in self.specific_serializers and
                self.unhandled_serializer is not None):
            self.fail('unknown', value=data)
=======
        if parameter not in self.specific_serializers:
            self.fail('unknown', parameter=parameter)
>>>>>>> 20671562

        # if the generic serializer ends up using a serializer other than
        # `self.child`, such as when the primary serializer looks up the
        # serializer from the view, verify that the type matches.
        child = self.parameter_serializers[0].get_view_serializer()
        if child is not None:
            by_type = self.parameters.get(type(child))
            if by_type is None:
                self.fail('serializer', value=child)
            if parameter != by_type:
                self.fail('mismatch', parameter=parameter, by_type=by_type)
        else:
            child = self.specific_serializers[parameter]

        for parameter_serializer in self.parameter_serializers:
            parameter_serializer.child = child
        return child

    def lookup_parameter(self, instance):
        """
        The parameter corresponding to the specific serializer.
        """
        if isinstance(instance, serializer_helpers.ReturnDict):
            # Serializing self.validated_data
            child = instance.serializer
            if type(child) not in self.parameters:
                self.fail('serializer', value=child)
        else:
            # Infer the specific serializer from the instance type
            model = type(instance)
            if model not in self.specific_serializers_by_type:
                self.fail('instance', instance=instance)
            child = self.specific_serializers_by_type[model]
        parameter = self.parameters[type(child)]

        # if the generic serializer ends up using a serializer other than
        # `self.child`, such as when the primary serializer looks up the
        # serializer from the view, verify that the type matches.
        view_child = self.parameter_serializers[0].get_view_serializer()
        if view_child is not None:
            child = view_child

        for parameter_serializer in self.parameter_serializers:
            parameter_serializer.child = child
        return parameter

    def get_attribute(self, instance):
        """
        Lookup the parameter if the instance doesn't have the it directly.
        """
        try:
            # Try the attribute from the instance as the parameter
            parameter = fields.get_attribute(
                instance, self.source_attrs, exc_on_model_default=(
                    self.default is not fields.empty or
                    not self.required))
        except (KeyError, AttributeError) as exc:
            try:
                # Fallback to the parameter from the instance type
                return self.lookup_parameter(instance)
            except serializers.ValidationError:
                # Otherwise fallback to normal feild handling
                if self.default is not fields.empty:
                    parameter = self.get_default()
                    # Set the current parameter and bind the specific
                    # serializer based on the default parameter
                    self.lookup_serializer(parameter)
                    return parameter
                if not self.required:
                    child = serializers.Serializer(instance=instance)
                    for parameter_serializer in self.parameter_serializers:
                        parameter_serializer.child = child
                    raise fields.SkipField()
                msg = (
                    'Got {exc_type} when attempting to get a value for field '
                    '`{field}` on serializer `{serializer}`.\nThe serializer '
                    'field might be named incorrectly and not match '
                    'any attribute or key on the `{instance}` instance.\n'
                    'Original exception text was: {exc}.'.format(
                        exc_type=type(exc).__name__,
                        field=self.field_name,
                        serializer=self.parent.__class__.__name__,
                        instance=instance.__class__.__name__,
                        exc=exc
                    )
                )
                raise type(exc)(msg)
        else:
            # Set the current parameter and bind the specific serializer based
            # on the actual instance attribute
            self.lookup_serializer(parameter)
            return parameter

    def to_internal_value(self, data):
        """
        Delegate processing the simple parameter value to the child field.
        """
        return self.child.to_internal_value(data)

    def to_representation(self, value):
        """
        Delegate processing the simple parameter value to the child field.
        """
        return self.child.to_representation(value)


class SerializerParameterDictField(composite.SerializerDictField):
    """
    Map dictionary keys to the specific serializers and back.
    """
    # TODO specific serializer validation errors in parameter dict field

    key_child = SerializerParameterField(
        label='Dict Item Key Parameter',
        help_text='the key for an individual item in the dictionary '
        'to be used as the parameter', skip=False)

    def bind(self, field_name, parent):
        """
        Tell the generic serializer to get the specific serializers from us.
        """
        super(SerializerParameterDictField, self).bind(field_name, parent)
        self.key_child.bind_parameter_field(self.child.child)


class ParameterizedGenericSerializer(composite.CompositeSerializer):
    """
    Process generic schema, then delegate the rest to the specific serializer.
    """

    # Class-based defaults for instantiation kwargs
    exclude_parameterized = False

    def __init__(
            self, instance=None, data=fields.empty,
            parameter_field_name=None, exclude_parameterized=None, **kwargs):
        """Process generic schema, then delegate the rest to the specific.

        `SerializerParameterField` expects to be a field in the same
        JavaScript object as the parameterized fields:
        `{"type": "users", "id": 1, "username": "foo_username", ...}`
        while `SerializerParameterDictField` expects to get the parameter from
        a JavaScript object key/property-name:
        `{"users": {"id": 1, "username": "foo_username", ...}, ...}`.
        If `parameter_field_name` is given, it must be the name of a
        SerializerParameterField in the same parent serializer as this
        serializer.  This can be useful when the parameter is taken from a
        field next to the serializer, such as the JSON API format:
        `{"type": "users", "attributes": {"username": "foo_username", ...}}`.

        By default, the looked up parameterized serializer is used to process
        the data during `to_internal_value()` and `to_representation()`.
        Alternatively, only the paramaterized serializer fields which are
        consumed by the generic serializer's fields can be used if
        `exclude_parameterized=True`.  This can be useful where you need the
        parameterized serializer to lookup the parameter but don't actually
        want to include it's schema, such as when just looking up a `type`:
        `{"type": "users", "id": 1}`

        """
        super(ParameterizedGenericSerializer, self).__init__(
            instance=instance, data=data, **kwargs)
        self.parameter_field_name = parameter_field_name
        if exclude_parameterized is not None:
            # Allow class to provide a default
            self.exclude_parameterized = exclude_parameterized

    def bind(self, field_name, parent):
        """
        If a sibling parameter field is specified, bind as needed.
        """
        super(ParameterizedGenericSerializer, self).bind(field_name, parent)
        if self.parameter_field_name is not None:
            parameter_field = parent.fields[
                self.parameter_field_name]
            parameter_field.bind_parameter_field(self)

    def get_serializer(self, **kwargs):
        """
        Optionally exclude the specific child serialiers fields.
        """
        clone = super(ParameterizedGenericSerializer, self).get_serializer(
            **kwargs)
        if clone is None:
            return

        if self.exclude_parameterized:
            for field_name, field in list(clone.fields.items()):
                if field_name not in self.field_source_attrs:
                    del clone.fields[field_name]

        return clone

    def to_representation(self, instance):
        """
        Ensure the current parameter and serializer are set first.
        """
        # Ensure all fields are bound so the parameter field is available
        self.fields
        # Set the current parameter and specific serializer
        parameter_field = self.clone_meta['parameter_field']
        try:
            parameter_field.get_attribute(instance)
        except serializers.SkipField:
            pass
        except (AttributeError, KeyError):
            try:
                parameter_field.fail('instance', instance=instance)
            except serializers.ValidationError as exc:
                # Re-raise under the field name
                raise serializers.ValidationError({
                    parameter_field.field_name: exc.detail
                }, code=exc.detail[0].code)

        return super(ParameterizedGenericSerializer, self).to_representation(
            instance)<|MERGE_RESOLUTION|>--- conflicted
+++ resolved
@@ -247,15 +247,10 @@
         """
         The specific serializer corresponding to the parameter.
         """
-<<<<<<< HEAD
         if (
-                data not in self.specific_serializers and
+                parameter not in self.specific_serializers and
                 self.unhandled_serializer is not None):
-            self.fail('unknown', value=data)
-=======
-        if parameter not in self.specific_serializers:
             self.fail('unknown', parameter=parameter)
->>>>>>> 20671562
 
         # if the generic serializer ends up using a serializer other than
         # `self.child`, such as when the primary serializer looks up the
